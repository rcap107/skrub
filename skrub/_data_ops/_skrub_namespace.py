--- conflicted
+++ resolved
@@ -828,12 +828,8 @@
         ―――――――
         (442,)
 
-<<<<<<< HEAD
         Read more about subsampling in the :ref:`User Guide <user_guide_data_ops_subsampling>`.
 
-=======
-        Read more about subsampling in the :ref:`User Guide <user_guide_subsampling>`.
->>>>>>> e14efe66
         """  # noqa : E501
         return DataOp(SubsamplePreviews(self._data_op, n=n, how=how))
 
