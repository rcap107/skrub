name: 'test'

on:
  push:
    branches:
      - "main"
  pull_request:
    branches:
      - '*'
  schedule:
    - cron: "30 2 * * *"

jobs:
  test:
    strategy:
      matrix:
        os: [windows-latest, ubuntu-latest, macos-latest]
<<<<<<< HEAD
        environment: [
            ci-py310-min-deps,
            ci-py310-min-optional-deps,
            ci-py311-transformers,
            ci-py313-latest-deps,
            ci-py313-latest-optional-deps,
            ci-py313-polars-without-pyarrow
        ]
=======
        environment:
          - ci-py309-min-deps
          - ci-py309-min-optional-deps
          - ci-py311-transformers
          - ci-py313-latest-deps
          - ci-py313-latest-optional-deps
          - ci-py313-polars-without-pyarrow
>>>>>>> b7c2eb6a
    runs-on: ${{ matrix.os }}
    steps:
      - uses: actions/checkout@v5
      - uses: prefix-dev/setup-pixi@v0.9.3
        with:
          pixi-version: v0.59.0
          environments: ${{ matrix.environment }}
          # we can freeze the environment and manually bump the dependencies to the
          # latest version time to time.
          frozen: true
      - name: Run tests
        run: pixi run -e ${{ matrix.environment }} test -n auto
      - name: Run user guide doctests
        run: pixi run -e ${{ matrix.environment }} test-user-guide
      - name: Upload coverage reports to Codecov
        uses: codecov/codecov-action@v5.5.1
        with:
          token: ${{ secrets.CODECOV_TOKEN }}
          slug: skrub-data/skrub

  check_run_nightly:
    runs-on: ubuntu-latest
    outputs:
      run: ${{ github.event_name == 'schedule' || contains(steps.get_head_commit_message.outputs.COMMIT_MSG, '[deps nightly]') }}
    steps:
      - uses: actions/checkout@v5
        with:
          ref: ${{ github.event.pull_request.head.sha }}
      - id: get_head_commit_message
        name: Get head commit message
        run: echo "COMMIT_MSG=$(git show -s --format=%s)" >> "$GITHUB_OUTPUT"

  test_against_nightly:
    needs: check_run_nightly
    if: ${{ needs.check_run_nightly.outputs.run == 'true' }}
    runs-on: ubuntu-latest
    name: Test against nightly dependencies
    steps:
      - uses: actions/checkout@v5
      - uses: prefix-dev/setup-pixi@v0.9.3
        with:
          pixi-version: v0.59.0
          environments: ci-nightly-deps
          # we can freeze the environment and manually bump the dependencies to the
          # latest version time to time.
          frozen: true
      - name: Run tests
        run: pixi run -e ci-nightly-deps test -n auto<|MERGE_RESOLUTION|>--- conflicted
+++ resolved
@@ -15,24 +15,13 @@
     strategy:
       matrix:
         os: [windows-latest, ubuntu-latest, macos-latest]
-<<<<<<< HEAD
-        environment: [
-            ci-py310-min-deps,
-            ci-py310-min-optional-deps,
-            ci-py311-transformers,
-            ci-py313-latest-deps,
-            ci-py313-latest-optional-deps,
-            ci-py313-polars-without-pyarrow
-        ]
-=======
         environment:
-          - ci-py309-min-deps
-          - ci-py309-min-optional-deps
+          - ci-py310-min-deps
+          - ci-py310-min-optional-deps
           - ci-py311-transformers
           - ci-py313-latest-deps
           - ci-py313-latest-optional-deps
           - ci-py313-polars-without-pyarrow
->>>>>>> b7c2eb6a
     runs-on: ${{ matrix.os }}
     steps:
       - uses: actions/checkout@v5
